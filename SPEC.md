--- conflicted
+++ resolved
@@ -304,27 +304,13 @@
     -> mtPROOF_PATH_REQ
     <- mtPROOF_PATH_RESPONSE
 
-<<<<<<< HEAD
-### ZG-CONFORMANCE-015
+### ZG-CONFORMANCE-026
 
     The test client should send a valid mtVALIDATORLIST message, with both master and signature public keys, correctly serializing a manifest and validator blob.
     The create is done, but the result is not yet checked.  That will be done in a future task/PR.
 
     <>
     <- mtVALIDATORLIST sent with master and signing public keys and a correctly serialized manifest and validator blob.
-=======
-## Performance
-
-### ZG-PERFORMANCE-001
-
-    The node behaves as expected under load from other peers.
-    1. Establish a node and synthetic peers.
-    2. Begin simulation.
-    3. Introspect node health and responsiveness through peers (latency, throughput). This could be done using `Ping`/`Pong` messages.
-    There can be different errors during testing: broken pipes to signal established but suddenly lost connections,
-    InvalidData errors to indicate that connection couldn't be established at all or timeout errors to indicate
-    that data has not been received in timely manner.
->>>>>>> e8279c7d
 
 ## Resistance
 
